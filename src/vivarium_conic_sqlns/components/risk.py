--- conflicted
+++ resolved
@@ -75,15 +75,10 @@
     """Thresholds from 'Severity definitions used to calculate GBD 2016 anemia
     envelope' table, pg. 763 in supplementary appendix 1 to GBD 2017 found here
     https://www.thelancet.com/cms/10.1016/S0140-6736(18)32279-7/attachment/b72819bc-83d9-441a-8edd-a7911a27597a/mmc1.pdf
+
     """
-
-<<<<<<< HEAD
     return pd.DataFrame({'age_group_start': [0, 1, 5],
                          'age_group_end': [1 / 12, 5, 14],
-=======
-    return pd.DataFrame({'age_group_start': [0, 1 / 12],
-                         'age_group_end': [1 / 12, 5],
->>>>>>> 73fdde8f
                          'anemia_thresholds': [[-np.inf, 90, 130, 150, np.inf],
                                                [-np.inf, 70, 100, 110, np.inf],
                                                [-np.inf, 70, 100, 115, np.inf]],
